# This source code is part of the Biotite package and is distributed
# under the 3-Clause BSD License. Please see 'LICENSE.rst' for further
# information.

import pytest
import numpy as np
import biotite.structure as struc
import biotite.structure.io as strucio
<<<<<<< HEAD
import biotite.structure.io.pdb as pdb
import biotite.database.rcsb as rcsb
from tempfile import gettempdir
from biotite.structure.basepairs import base_pairs, base_pairs_edge
=======
from biotite.structure.basepairs import base_pairs, map_nucleotide
>>>>>>> d64df1b6
from biotite.structure.info import residue
from os.path import join
from ..util import data_dir


def reversed_iterator(iter):
    """
    Returns a reversed list of the elements of an Iterator.
    """
    return reversed(list(iter))


@pytest.fixture
def nuc_sample_array():
    return strucio.load_structure(join(data_dir("structure"), "1qxb.cif"))

@pytest.fixture
def basepairs(nuc_sample_array):
    """
    Generate a test output for the base_pairs function.
    """
    residue_indices, residue_names = struc.residues.get_residues(
        nuc_sample_array
    )[0:24]
    return np.vstack((residue_indices[:12], np.flip(residue_indices)[:12])).T


def check_output(computed_basepairs, basepairs):
    """
    Check the output of base_pairs.
    """

    # Check if basepairs are unique in computed_basepairs
    seen = set()
    assert (not any(
        (base1, base2) in seen) or (base2, base1 in seen)
        or seen.add((base1, base2)) for base1, base2 in computed_basepairs
        )
    # Check if the right number of basepairs is in computed_basepairs
    assert(len(computed_basepairs) == len(basepairs))
    # Check if the right basepairs are in computed_basepairs
    for comp_basepair in computed_basepairs:
        assert ((comp_basepair in basepairs) \
                or (comp_basepair in np.flip(basepairs)))

@pytest.mark.parametrize("unique_bool", [False, True])
def test_base_pairs_forward(nuc_sample_array, basepairs, unique_bool):
    """
    Test for the function base_pairs.
    """
    computed_basepairs = base_pairs(nuc_sample_array, unique=unique_bool)
    check_output(nuc_sample_array[computed_basepairs].res_id, basepairs)


def test_base_pairs_forward_no_hydrogen(nuc_sample_array, basepairs):
    """
    Test for the function base_pairs with the hydrogens removed from the
    test structure.
    """
    nuc_sample_array = nuc_sample_array[nuc_sample_array.element != "H"]
    computed_basepairs = base_pairs(nuc_sample_array)
    check_output(nuc_sample_array[computed_basepairs].res_id, basepairs)

@pytest.mark.parametrize("unique_bool", [False, True])
def test_base_pairs_reverse(nuc_sample_array, basepairs, unique_bool):
    """
    Reverse the order of residues in the atom_array and then test the
    function base_pairs.
    """

    # Reverse sequence of residues in nuc_sample_array
    reversed_nuc_sample_array = struc.AtomArray(0)
    for residue in reversed_iterator(struc.residue_iter(nuc_sample_array)):
        reversed_nuc_sample_array = reversed_nuc_sample_array + residue

    computed_basepairs = base_pairs(
        reversed_nuc_sample_array, unique=unique_bool
    )
    check_output(
        reversed_nuc_sample_array[computed_basepairs].res_id, basepairs
    )

def test_base_pairs_reverse_no_hydrogen(nuc_sample_array, basepairs):
    """
    Remove the hydrogens from the sample structure. Then reverse the
    order of residues in the atom_array and then test the function
    base_pairs.
    """
    nuc_sample_array = nuc_sample_array[nuc_sample_array.element != "H"]
    # Reverse sequence of residues in nuc_sample_array
    reversed_nuc_sample_array = struc.AtomArray(0)
    for residue in reversed_iterator(struc.residue_iter(nuc_sample_array)):
        reversed_nuc_sample_array = reversed_nuc_sample_array + residue

    computed_basepairs = base_pairs(reversed_nuc_sample_array)
    check_output(
        reversed_nuc_sample_array[computed_basepairs].res_id, basepairs
    )

<<<<<<< HEAD
def test_base_pairs_edge():
=======
@pytest.mark.parametrize("seed", range(10))
def test_base_pairs_reordered(nuc_sample_array, seed):
>>>>>>> d64df1b6
    """
    Test the function base_pairs with structure where the atoms are not
    in the RCSB-Order.
    """
<<<<<<< HEAD
    pdb_file_path = rcsb.fetch("2ms0", "pdb", gettempdir())
    pdb_file = pdb.PDBFile.read(pdb_file_path)
    atom_array = pdb.get_structure(pdb_file)[0]
    pairs = base_pairs(atom_array)
    print(atom_array[pairs].res_id)
    edges = base_pairs_edge(atom_array, pairs)
    print(edges)
    assert False
=======
    # Randomly reorder the atoms in each residue
    nuc_sample_array_reordered = struc.AtomArray(0)
    np.random.seed(seed)

    for residue in struc.residue_iter(nuc_sample_array):
        bound = residue.array_length()
        indices = np.random.choice(
            np.arange(bound), bound,replace=False
        )
        nuc_sample_array_reordered += residue[..., indices]

    assert(np.all(
        struc.base_pairs(nuc_sample_array)
        == struc.base_pairs(nuc_sample_array_reordered)
    ))

def test_map_nucleotide():
    """Test the function map_nucleotide with some examples.
    """
    pyrimidines = ['C', 'T', 'U']
    purines = ['A', 'G']

    # Test that the standard bases are correctly identified
    assert map_nucleotide(residue('U')) == ('U', True)
    assert map_nucleotide(residue('A')) == ('A', True)
    assert map_nucleotide(residue('T')) == ('T', True)
    assert map_nucleotide(residue('G')) == ('G', True)
    assert map_nucleotide(residue('C')) == ('C', True)

    # Test that some non_standard nucleotides are mapped correctly to
    # pyrimidine/purine references
    psu_tuple = map_nucleotide(residue('PSU'))
    assert psu_tuple[0] in pyrimidines
    assert psu_tuple[1] == False

    psu_tuple = map_nucleotide(residue('3MC'))
    assert psu_tuple[0] in pyrimidines
    assert psu_tuple[1] == False

    i_tuple = map_nucleotide(residue('I'))
    assert i_tuple[0] in purines
    assert i_tuple[1] == False

    m7g_tuple = map_nucleotide(residue('M7G'))
    assert m7g_tuple[0] in purines
    assert m7g_tuple[1] == False

    assert map_nucleotide(residue('ALA')) is None
>>>>>>> d64df1b6
<|MERGE_RESOLUTION|>--- conflicted
+++ resolved
@@ -6,14 +6,10 @@
 import numpy as np
 import biotite.structure as struc
 import biotite.structure.io as strucio
-<<<<<<< HEAD
 import biotite.structure.io.pdb as pdb
 import biotite.database.rcsb as rcsb
 from tempfile import gettempdir
-from biotite.structure.basepairs import base_pairs, base_pairs_edge
-=======
-from biotite.structure.basepairs import base_pairs, map_nucleotide
->>>>>>> d64df1b6
+from biotite.structure.basepairs import *
 from biotite.structure.info import residue
 from os.path import join
 from ..util import data_dir
@@ -113,26 +109,12 @@
         reversed_nuc_sample_array[computed_basepairs].res_id, basepairs
     )
 
-<<<<<<< HEAD
-def test_base_pairs_edge():
-=======
 @pytest.mark.parametrize("seed", range(10))
 def test_base_pairs_reordered(nuc_sample_array, seed):
->>>>>>> d64df1b6
     """
     Test the function base_pairs with structure where the atoms are not
     in the RCSB-Order.
     """
-<<<<<<< HEAD
-    pdb_file_path = rcsb.fetch("2ms0", "pdb", gettempdir())
-    pdb_file = pdb.PDBFile.read(pdb_file_path)
-    atom_array = pdb.get_structure(pdb_file)[0]
-    pairs = base_pairs(atom_array)
-    print(atom_array[pairs].res_id)
-    edges = base_pairs_edge(atom_array, pairs)
-    print(edges)
-    assert False
-=======
     # Randomly reorder the atoms in each residue
     nuc_sample_array_reordered = struc.AtomArray(0)
     np.random.seed(seed)
@@ -181,4 +163,13 @@
     assert m7g_tuple[1] == False
 
     assert map_nucleotide(residue('ALA')) is None
->>>>>>> d64df1b6
+
+def test_base_pairs_edge():
+    pdb_file_path = rcsb.fetch("2ms0", "pdb", gettempdir())
+    pdb_file = pdb.PDBFile.read(pdb_file_path)
+    atom_array = pdb.get_structure(pdb_file)[0]
+    pairs = base_pairs(atom_array)
+    print(atom_array[pairs].res_id)
+    edges = base_pairs_edge(atom_array, pairs)
+    print(edges)
+    assert False