# This source code is part of the Biotite package and is distributed
# under the 3-Clause BSD License. Please see 'LICENSE.rst' for further
# information.

import glob
import itertools
from os.path import join
import numpy as np
import pytest
import biotite.structure as struc
import biotite.structure.info as strucinfo
from biotite.structure.io import load_structure, save_structure
import biotite.structure.io.mmtf as mmtf
from ..util import data_dir


def test_mass():
    """
    Test whether the mass of a residue is the same as the sum of the
    masses of its contained atoms.
    """
    array = load_structure(join(data_dir("structure"), "1l2y.mmtf"))[0]
    _, res_names = struc.get_residues(array)
    water_mass = strucinfo.mass("H") * 2 + strucinfo.mass("O")
    # Mass of water must be subtracted
    masses = [strucinfo.mass(res_name) - water_mass for res_name in res_names]
    # C-terminus normally has additional oxygen atom
    masses[-1] += strucinfo.mass("O")
    ref_masses = [strucinfo.mass(res) for res in struc.residue_iter(array)]
    # Up to three additional/missing hydrogens are allowed
    # (protonation state)
    mass_diff = np.abs(np.array(
        [mass - ref_mass for mass, ref_mass in zip(masses, ref_masses)]
    ))
    assert (mass_diff // strucinfo.mass("H") <= 3).all()
    assert np.allclose((mass_diff % strucinfo.mass("H")), 0, atol=5e-3)


@pytest.mark.parametrize(
    "path", glob.glob(join(data_dir("structure"), "*.mmtf"))
)
def test_bonds(path):
    """
    Test whether the bond data is consistent with the content of MMTF
    files.
    """
    bond_data = strucinfo.bond_dataset()
    mmtf_file = mmtf.MMTFFile.read(path)
    for group in mmtf_file["groupList"]:
        group_name = group["groupName"]
        atom_names = group["atomNameList"]
        bond_indices = group["bondAtomList"]
        bond_orders = group["bondOrderList"]
        for i in range(0, len(bond_indices), 2):
            atom1 = atom_names[bond_indices[i]]
            atom2 = atom_names[bond_indices[i+1]]
            order = bond_orders[i//2]
            assert strucinfo.bond_order(group_name, atom1, atom2) == order
            assert frozenset((atom1, atom2)) \
                   in strucinfo.bonds_in_residue(group_name)
            assert frozenset((atom1, atom2)) \
                   in bond_data[group_name]


def test_protOr_radii():
    """
    Assert that ProtOr VdW radii (except hydrogen) can be calculated for
    all atoms in the given structure, since the structure (1GYA)
    does only contain standard amino acids after the removal of
    glycosylation.
    This means, that none of the resulting radii should be the None.
    """
    array = load_structure(join(data_dir("structure"), "1gya.mmtf"))
    array = array[..., array.element != "H"]
    array = array[..., struc.filter_amino_acids(array)]
    for res_name, atom_name in zip(array.res_name, array.atom_name):
        radius = strucinfo.vdw_radius_protor(res_name, atom_name)
        assert isinstance(radius, float)
        print(res_name, atom_name)
        assert radius != None


def test_protor_radii_invalid():
    with pytest.raises(ValueError):
        # Expect raised exception for hydrogen atoms
        strucinfo.vdw_radius_protor("FOO", "H1")
    with pytest.raises(KeyError):
        # Expect raised exception when a residue does not contain an atom
        strucinfo.vdw_radius_protor("ALA", "K")
    # For all other unknown radii expect None
    assert strucinfo.vdw_radius_protor("HOH", "O") == None


def test_single_radii():
    assert strucinfo.vdw_radius_single("N") == 1.55


def test_full_name():
    assert strucinfo.full_name("Ala").upper() == "ALANINE"
    assert strucinfo.full_name("ALA").upper() == "ALANINE"


def test_link_type():
    assert strucinfo.link_type("Ala").upper() == "L-PEPTIDE LINKING"
    assert strucinfo.link_type("ALA").upper() == "L-PEPTIDE LINKING"

<<<<<<< HEAD
def test_is_nucleotide():
    assert strucinfo.is_nucleotide("ALA") == False
    assert strucinfo.is_nucleotide("DG") == True
=======

@pytest.mark.parametrize(
    "multi_model, seed", itertools.product(
        [False, True],
        range(10)
    )
)
def test_standardize_order(multi_model, seed):
    original = load_structure(join(data_dir("structure"), "1l2y.mmtf"))
    if not multi_model:
        original = original[0]
    # The box is not preserved when concatenating atom arrays later
    # This would complicate the atom array equality later
    original.box = None
    
    # Randomly reorder the atoms in each residue
    np.random.seed(seed)
    if multi_model:
        reordered = struc.AtomArrayStack(original.stack_depth(), 0)
    else:
        reordered = struc.AtomArray(0)
    for residue in struc.residue_iter(original):
        bound = residue.array_length()
        indices = np.random.choice(
            np.arange(bound), bound,replace=False
        )
        reordered += residue[..., indices]
    
    # Restore the original PDB standard order
    restored = reordered[..., strucinfo.standardize_order(reordered)]
    
    assert restored.shape == original.shape
    assert restored[..., restored.element != "H"] \
        == original[..., original.element != "H"]
>>>>>>> 7099ca99
<|MERGE_RESOLUTION|>--- conflicted
+++ resolved
@@ -104,11 +104,9 @@
     assert strucinfo.link_type("Ala").upper() == "L-PEPTIDE LINKING"
     assert strucinfo.link_type("ALA").upper() == "L-PEPTIDE LINKING"
 
-<<<<<<< HEAD
 def test_is_nucleotide():
     assert strucinfo.is_nucleotide("ALA") == False
     assert strucinfo.is_nucleotide("DG") == True
-=======
 
 @pytest.mark.parametrize(
     "multi_model, seed", itertools.product(
@@ -123,7 +121,7 @@
     # The box is not preserved when concatenating atom arrays later
     # This would complicate the atom array equality later
     original.box = None
-    
+
     # Randomly reorder the atoms in each residue
     np.random.seed(seed)
     if multi_model:
@@ -136,11 +134,10 @@
             np.arange(bound), bound,replace=False
         )
         reordered += residue[..., indices]
-    
+
     # Restore the original PDB standard order
     restored = reordered[..., strucinfo.standardize_order(reordered)]
-    
+
     assert restored.shape == original.shape
     assert restored[..., restored.element != "H"] \
-        == original[..., original.element != "H"]
->>>>>>> 7099ca99
+        == original[..., original.element != "H"]