--- conflicted
+++ resolved
@@ -103,10 +103,6 @@
           --ignore=tests//application//test_blast.py
           --ignore=tests//application//test_sra.py
           --ignore=tests//database//test_entrez.py
-<<<<<<< HEAD
-          --ignore=tests//application
-=======
->>>>>>> 6a15c09f
   
 
   test-muscle5:
