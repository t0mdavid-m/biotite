{
    "biotite" : {
        "File classes" : [
            "File",
            "TextFile"
        ],
        "Temporary files" : [
            "temp_dir",
            "temp_file"
        ],
        "Visualization utilities":[
            "set_font_size_in_coord",
            "AdaptiveFancyArrow"
        ]
    },

    "biotite.application" : {
        "Application classes" : [
            "Application",
            "WebApp",
            "LocalApp",
            "MSAApp"
        ]
    },

    "biotite.database.entrez" : {
        "Queries" : [
            "Query",
            "CompositeQuery",
            "SimpleQuery"
        ],
        "Search and fetch" : [
            "get_database_name",
            "search",
            "fetch",
            "fetch_single_file"
        ]
    },

    "biotite.database.rcsb" : {
        "Queries" : [
            "Query",
            "SingleQuery",
            "CompositeQuery",
            "BasicQuery",
            "FieldQuery",
            "SequenceQuery",
            "MotifQuery",
            "StructureQuery"
        ],
        "Search and fetch" : [
            "count",
            "search",
            "fetch"
        ]
    },

    "biotite.sequence" : {
        "Sequence types" : [
            "Sequence",
            "NucleotideSequence",
            "ProteinSequence",
            "GeneralSequence"
        ],
        "Alphabets" : [
            "Alphabet",
            "LetterAlphabet",
            "AlphabetMapper",
            "AlphabetError"
        ],
        "Sequence features" : [
            "Feature",
            "Location",
            "Annotation",
            "AnnotatedSequence"
        ],
        "Sequence search" : [
            "find_subsequence",
            "find_symbol",
            "find_symbol_first",
            "find_symbol_last"
        ]
    },

    "biotite.sequence.align" : {
        "Substitution matrices" : [
            "SubstitutionMatrix"
        ],
        "Aligners" : [
            "align_optimal",
            "align_multiple",
            "align_ungapped"
        ],
        "Alignments" : [
            "Alignment",
            "get_codes",
            "get_symbols",
            "get_sequence_identity",
            "get_pairwise_sequence_identity",
            "score"
        ]
    },

    "biotite.sequence.phylo" : {
        "Data structures" : [
            "Tree",
            "TreeNode",
            "TreeError",
            "as_binary"
        ],
        "Clustering algorithms" : [
            "upgma",
            "neighbor_joining"
        ]
    },

    "biotite.sequence.graphics" : {
        "Plotting functions" : [
            "plot_feature_map",
            "plot_sequence_logo",
            "plot_alignment",
            "plot_alignment_similarity_based",
            "plot_alignment_type_based",
            "plot_dendrogram"
        ],
        "Symbol plotters" : [
            "SymbolPlotter",
            "LetterPlotter",
            "LetterSimilarityPlotter",
            "LetterTypePlotter"
        ],
        "Feature plotters" : [
            "FeaturePlotter",
            "CodingPlotter",
            "PromoterPlotter",
            "TerminatorPlotter",
            "RBSPlotter",
            "MiscFeaturePlotter"
        ],
        "Color schemes" : [
            "load_color_scheme",
            "get_color_scheme",
            "list_color_scheme_names"
        ]
    },

    "biotite.structure" : {
        "Structure types" : [
            "Atom",
            "AtomArray",
            "AtomArrayStack",
            "array",
            "stack",
            "repeat",
            "from_template"
        ],
        "Boxes and unit cells" : [
            "vectors_from_unitcell",
            "unitcell_from_vectors",
            "box_volume",
            "repeat_box",
            "repeat_box_coord",
            "move_inside_box",
            "remove_pbc",
            "remove_pbc_from_coord",
            "coord_to_fraction",
            "fraction_to_coord",
            "is_orthogonal"
        ],
        "Bonds" : [
            "BondList",
            "BondType",
            "connect_via_residue_names",
            "connect_via_distances",
            "find_connected"
        ],
        "Geometry" : [
            "displacement",
            "index_displacement",
            "distance",
            "index_distance",
            "angle",
            "index_angle",
            "dihedral",
            "index_dihedral",
            "dihedral_backbone",
            "centroid",
            "mass_center",
            "gyration_radius",
            "rdf"
        ],
        "Transformations" : [
            "translate",
            "rotate",
            "rotate_centered",
            "rotate_about_axis",
            "align_vectors",
            "superimpose",
            "superimpose_apply"
        ],
        "Filters" : [
            "filter_nucleotides",
            "filter_amino_acids",
            "filter_backbone",
            "filter_solvent",
            "filter_monoatomic_ions",
            "filter_intersection",
            "filter_first_altloc",
            "filter_highest_occupancy_altloc"
        ],
        "Checks" : [
            "check_bond_continuity",
            "check_id_continuity",
            "check_atom_id_continuity",
            "check_res_id_continuity",
            "check_duplicate_atoms"
        ],
        "Residue level utility" : [
            "get_residue_starts",
            "get_residues",
            "apply_residue_wise",
            "spread_residue_wise",
            "get_residue_masks",
            "get_residue_starts_for",
            "get_residue_positions",
            "get_residue_count",
            "residue_iter"
        ],
        "Chain level utility" : [
            "get_chain_starts",
            "get_chains",
            "get_chain_count",
            "chain_iter"
        ],
        "Structure comparison" : [
            "average",
            "rmsd",
            "rmsf"
        ],
        "Advanced analysis" : [
            "sasa",
            "annotate_sse",
            "hbond",
            "hbond_frequency",
            "base_pairs",
<<<<<<< HEAD
            "base_stacking"
=======
            "partial_charges"
>>>>>>> 32f89b02
        ]
    }
}<|MERGE_RESOLUTION|>--- conflicted
+++ resolved
@@ -243,11 +243,8 @@
             "hbond",
             "hbond_frequency",
             "base_pairs",
-<<<<<<< HEAD
-            "base_stacking"
-=======
+            "base_stacking",
             "partial_charges"
->>>>>>> 32f89b02
         ]
     }
 }